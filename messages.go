--- conflicted
+++ resolved
@@ -341,29 +341,11 @@
 	return fmt.Sprintf("%x", pid.Hash)
 }
 
-<<<<<<< HEAD
-type DirectPathNode struct {
-	PublicKey            HPKEPublicKey
-	EncryptedPathSecrets []HPKECiphertext `tls:"head=2"`
-}
-
-type DirectPath struct {
-	KeyPackage KeyPackage
-	Nodes      []DirectPathNode `tls:"head=2"`
-}
-
-func (p *DirectPath) addNode(n DirectPathNode) {
-	p.Nodes = append(p.Nodes, n)
-}
-
-=======
->>>>>>> c2965be5
 type Commit struct {
 	Updates []ProposalID `tls:"head=2"`
 	Removes []ProposalID `tls:"head=2"`
 	Adds    []ProposalID `tls:"head=2"`
 
-<<<<<<< HEAD
 	Path *DirectPath `tls:"optional"`
 }
 
@@ -380,9 +362,6 @@
 
 func (commit Commit) ValidForTLS() bool {
 	return commit.Path != nil || !commit.PathRequired()
-=======
-	Path DirectPath
->>>>>>> c2965be5
 }
 
 ///
